--- conflicted
+++ resolved
@@ -11,12 +11,8 @@
 from atst.assets import assets
 
 from atst.routes import bp
-<<<<<<< HEAD
 from atst.routes.requests import requests_bp
-
-=======
 from atst.routes.workspaces import bp as workspace_routes
->>>>>>> 0cb6c578
 
 ENV = os.getenv("TORNADO_ENV", "dev")
 
@@ -38,11 +34,8 @@
     assets.init_app(app)
 
     app.register_blueprint(bp)
-<<<<<<< HEAD
     app.register_blueprint(requests_bp)
-=======
     app.register_blueprint(workspace_routes)
->>>>>>> 0cb6c578
 
     return app
 
