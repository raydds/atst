--- conflicted
+++ resolved
@@ -59,11 +59,7 @@
     )
 
     engineering_assessment = RadioField(
-<<<<<<< HEAD
         description="Have you completed an engineering assessment of your systems for cloud readiness?",
-=======
-        "Have you completed an engineering assessment of your software systems for cloud readiness?",
->>>>>>> fd13c981
         choices=[("yes", "Yes"), ("no", "No"), ("in_progress", "In Progress")],
     )
 
