--- conflicted
+++ resolved
@@ -1,24 +1,15 @@
 {% from "components/icon.html" import Icon %}
 {% from "components/tooltip.html" import Tooltip %}
 
-<<<<<<< HEAD
 {% macro OptionsInput(field, tooltip, inline=False) -%}
-=======
-{% macro OptionsInput(field, inline=False) -%}
->>>>>>> fd13c981
   <div class='usa-input {% if field.errors %}usa-input--error{% endif %}'>
 
     <fieldset class="usa-input__choices {% if inline %}usa-input__choices--inline{% endif %}">
       <legend>
-<<<<<<< HEAD
         <div class="usa-input__title">
           {{ field.label | striptags}}
           {% if tooltip %}{{ Tooltip(tooltip) }}{% endif %}
         </div>
-=======
-        {{ field.label | striptags}}
->>>>>>> fd13c981
-
         {% if field.description %}
           <span class='usa-input__help'>{{ field.description | safe }}</span>
         {% endif %}
