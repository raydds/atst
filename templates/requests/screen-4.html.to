--- conflicted
+++ resolved
@@ -12,10 +12,8 @@
 {% end %}
 
 <h2 id="review-submit">Review &amp; Submit</h2>
-<<<<<<< HEAD
+
 <p class="usa-font-lead">Before you can submit your request, please take a moment to review the information entered in the form. You may make changes by clicking the edit link on each section. When all information looks right, go ahead and submit.</p>
-=======
->>>>>>> 4abcec97
 
 <h3>Details of Use <a href="{{ reverse_url('request_form_update', 1, request_id) }}">Edit</a></h3>
 
