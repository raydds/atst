{% extends "base.html" %}

{% from "components/alert.html" import Alert %}

{% block content %}
<div class="col">

  {% if jedi_request.is_pending_ccpo_acceptance %}
    {{ Alert('Request submitted. Approval pending.', fragment="fragments/pending_ccpo_acceptance_alert.html") }}
  {% elif jedi_request.is_pending_ccpo_approval %}
    {{ Alert('Request submitted. Approval pending.', fragment="fragments/pending_ccpo_approval_modal.html") }}
  {% elif requires_fv_action %}
    {% include 'requests/review_menu.html' %}
    {{ Alert('Pending Financial Verification', fragment="fragments/pending_financial_verification.html") }}
  {% endif %}

  <div class="panel">
    <div class="panel__heading">
      <h1>Request Details</h1>
<<<<<<< HEAD
      <h2><span class="subtitle">{{ jedi_request.displayname }}</span> <span class="label label--info">{{ jedi_request.status_displayname }}</span></h2>
=======
      <div class="subtitle"><h2>Request: {{ request.displayname }}</h2><span class="label label--info">{{ request.status_displayname }}</span></div>
>>>>>>> 3f579032
    </div>

    <div class="panel__content">

      {% include "requests/_review.html" %}

    </div>
  </div>
</div>
{% endblock %}<|MERGE_RESOLUTION|>--- conflicted
+++ resolved
@@ -17,11 +17,7 @@
   <div class="panel">
     <div class="panel__heading">
       <h1>Request Details</h1>
-<<<<<<< HEAD
-      <h2><span class="subtitle">{{ jedi_request.displayname }}</span> <span class="label label--info">{{ jedi_request.status_displayname }}</span></h2>
-=======
-      <div class="subtitle"><h2>Request: {{ request.displayname }}</h2><span class="label label--info">{{ request.status_displayname }}</span></div>
->>>>>>> 3f579032
+      <div class="subtitle"><h2>Request: {{ jedi_request.displayname }}</h2><span class="label label--info">{{ jedi_request.status_displayname }}</span></div>
     </div>
 
     <div class="panel__content">
