--- conflicted
+++ resolved
@@ -16,12 +16,9 @@
 import Modal from './mixins/modal'
 import selector from './components/selector'
 import BudgetChart from './components/charts/budget_chart'
-<<<<<<< HEAD
 import SpendTable from './components/tables/spend_table'
-=======
 import CcpoApproval from './components/forms/ccpo_approval'
 import LocalDatetime from './components/local_datetime'
->>>>>>> ff43c3d4
 
 Vue.use(VTooltip)
 
@@ -40,12 +37,9 @@
     NewProject,
     selector,
     BudgetChart,
-<<<<<<< HEAD
-    SpendTable
-=======
+    SpendTable,
     CcpoApproval,
     LocalDatetime
->>>>>>> ff43c3d4
   },
   mounted: function() {
     const modalOpen = document.querySelector("#modalOpen")
